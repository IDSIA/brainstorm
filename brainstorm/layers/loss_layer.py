--- conflicted
+++ resolved
@@ -30,14 +30,10 @@
                                   forward_buffers.outputs.loss)
 
     def backward_pass(self, forward_buffers, backward_buffers):
-<<<<<<< HEAD
         time_size, batch_size = forward_buffers.inputs.default.shape[:2]
-        self.handler.fill(backward_buffers.inputs.default,
-                          self.importance / batch_size)
-=======
-        self.handler.add_st(1.0, backward_buffers.inputs.default,
-                            out=backward_buffers.inputs.default)
->>>>>>> f2743f94
+        self.handler.add_st(self.importance / batch_size, 
+                            backward_buffers.inputs.default,
+                            backward_buffers.inputs.default)
 
     def _get_output_shapes(self):
         return {'loss': ShapeTemplate(1)}