#!/usr/bin/env python
# coding=utf-8
from __future__ import division, print_function, unicode_literals
from brainstorm.training.steppers import TrainingStep
from brainstorm.structure.network import Network
import numpy as np
from six import string_types

from collections import OrderedDict
from brainstorm.describable import Describable
from brainstorm.utils import get_by_path
from tools import evaluate


class Hook(Describable):
    __undescribed__ = {
        '__name__',  # the name is saved in the trainer
        'run_verbosity'
    }
    __default_values__ = {
        'timescale': 'epoch',
        'interval': 1,
        'verbose': None
    }

    def __init__(self, name=None, timescale='epoch', interval=1, verbose=None):
        self.timescale = timescale
        self.interval = interval
        self.__name__ = name or self.__class__.__name__
        self.priority = 0
        self.verbose = verbose
        self.run_verbosity = None

    def start(self, net, stepper, verbose, named_data_iters):
        if self.verbose is None:
            self.run_verbosity = verbose
        else:
            self.run_verbosity = self.verbose

    def message(self, msg):
        """Print an output message if :attr:`run_verbosity` is True."""
        if self.run_verbosity:
            print("{} >> {}".format(self.__name__, msg))

    def __call__(self, epoch_nr, update_nr, net, stepper, logs):
        pass


class SaveNetwork(Hook):
    """
    Save the weights of the network to the given file on every call.
    Default is to save them once per epoch, but this can be configured using
    the timescale and interval parameters.
    """

    def __init__(self, filename, name=None, timescale='epoch', interval=1):
        super(SaveNetwork, self).__init__(name, timescale, interval)
        self.filename = filename

    def __call__(self, epoch_nr, update_nr, net, stepper, logs):
        net.save_as_hdf5(self.filename)

    def load_network(self):
        return Network.from_hdf5(self.filename)


class SaveBestNetwork(Hook):
    """
    Check every epoch to see if the given objective is at it's best value and
    if so, save the network to the specified file.
    """
    __undescribed__ = {'parameters': None}
    __default_values__ = {'filename': None}

    def __init__(self, log_name, filename=None, name=None,
                 criterion='max', verbose=None):
        super(SaveBestNetwork, self).__init__(name, 'epoch', 1, verbose)
        self.log_name = log_name
        self.filename = filename
        self.parameters = None
        assert criterion == 'min' or criterion == 'max'
        self.criterion = criterion

    def __call__(self, epoch_nr, update_nr, net, stepper, logs):
        e = get_by_path(logs, self.log_name)
        best_idx = np.argmin(e) if self.criterion == 'min' else np.argmax(e)
        if best_idx == len(e) - 1:
            params = net.handler.get_numpy_copy(net.buffer.parameters)
            if self.filename is not None:
                self.message("{} improved. Saving network to {} ...".
                             format(self.log_name, self.filename))
                net.save_as_hdf5(self.filename)
            else:
                self.message("{} improved. Caching parameters ...".
                             format(self.log_name))
                self.parameters = params
        elif self.run_verbosity:
            self.message("Last saved parameters after epoch {} when {} was {}".
                         format(best_idx, self.log_name, e[best_idx]))

    def load_parameters(self):
        return np.load(self.filename) if self.filename is not None \
            else self.parameters


class MonitorLayerParameters(Hook):
    """
    Monitor some properties of a layer.
    """
    def __init__(self, layer_name, timescale='epoch',
                 interval=1, name=None, verbose=None):
        if name is None:
            name = "MonitorParameters_{}".format(layer_name)
        super(MonitorLayerParameters, self).__init__(name, timescale,
                                                     interval, verbose)
        self.layer_name = layer_name

    def start(self, net, stepper, verbose, named_data_iters):
        assert self.layer_name in net.layers.keys(), \
            "{} >> No layer named {} present in network. Available layers " \
            "are {}.".format(self.__name__, self.layer_name, net.layers.keys())

    def __call__(self, epoch_nr, update_nr, net, stepper, logs):
        log = OrderedDict()
        for key, v in net.buffer[self.layer_name].parameters.items():
            v = net.handler.get_numpy_copy(v)
            log[key] = OrderedDict()
            log[key]['min'] = v.min()
            log[key]['avg'] = v.mean()
            log[key]['max'] = v.max()
            if len(v.shape) > 1:
                log[key]['min_L2_norm'] = np.sqrt(np.sum(v ** 2, axis=1)).min()
                log[key]['avg_L2_norm'] = np.sqrt(np.sum(v ** 2,
                                                         axis=1)).mean()
                log[key]['max_L2_norm'] = np.sqrt(np.sum(v ** 2, axis=1)).max()

        return log


class MonitorLayerGradients(Hook):
    """
    Monitor some statistics about all the gradients of a layer.
    """
    def __init__(self, layer_name, timescale='epoch',
                 interval=1, name=None, verbose=None):
        if name is None:
            name = "MonitorGradients_{}".format(layer_name)
        super(MonitorLayerGradients, self).__init__(name, timescale,
                                                    interval, verbose)
        self.layer_name = layer_name

    def start(self, net, stepper, verbose, named_data_iters):
        assert self.layer_name in net.layers.keys(), \
            "{} >> No layer named {} present in network. Available layers " \
            "are {}.".format(self.__name__, self.layer_name, net.layers.keys())

    def __call__(self, epoch_nr, update_nr, net, stepper, logs):
        log = OrderedDict()
        for key, v in net.buffer[self.layer_name].gradients.items():
            v = net.handler.get_numpy_copy(v)
            log[key] = OrderedDict()
            log[key]['min'] = v.min()
            log[key]['avg'] = v.mean()
            log[key]['max'] = v.max()
        return log


class MonitorLayerDeltas(Hook):
    """
    Monitor some statistics about all the deltas of a layer.
    """
    def __init__(self, layer_name, timescale='epoch',
                 interval=1, name=None, verbose=None):
        if name is None:
            name = "MonitorDeltas_{}".format(layer_name)
        super(MonitorLayerDeltas, self).__init__(name, timescale,
                                                 interval, verbose)
        self.layer_name = layer_name

    def start(self, net, stepper, verbose, named_data_iters):
        assert self.layer_name in net.layers.keys(), \
            "{} >> No layer named {} present in network. Available layers " \
            "are {}.".format(self.__name__, self.layer_name, net.layers.keys())

    def __call__(self, epoch_nr, update_nr, net, stepper, logs):
        log = OrderedDict()
        for key, v in net.buffer[self.layer_name].internals.items():
            v = net.handler.get_numpy_copy(v)
            log[key] = OrderedDict()
            log[key]['min'] = v.min()
            log[key]['avg'] = v.mean()
            log[key]['max'] = v.max()

        out_deltas_log = log['output_deltas'] = OrderedDict()
        for key, v in net.buffer[self.layer_name].output_deltas.items():
            v = net.handler.get_numpy_copy(v)
            key_log = out_deltas_log[key] = OrderedDict()
            key_log['min'] = v.min()
            key_log['avg'] = v.mean()
            key_log['max'] = v.max()

        in_deltas_log = log['input_deltas'] = OrderedDict()
        for key, v in net.buffer[self.layer_name].input_deltas.items():
            key_log = in_deltas_log[key] = OrderedDict()
            v = net.handler.get_numpy_copy(v)
            key_log[key]['min'] = v.min()
            key_log[key]['avg'] = v.mean()
            key_log[key]['max'] = v.max()

        return log


class MonitorLayerInOuts(Hook):
    """
    Monitor some statistics about all the inputs and outputs of a layer.
    """
    def __init__(self, layer_name, timescale='epoch',
                 interval=1, name=None, verbose=None):
        if name is None:
            name = "MonitorInOuts_{}".format(layer_name)
        super(MonitorLayerInOuts, self).__init__(name, timescale,
                                                 interval, verbose)
        self.layer_name = layer_name

    def start(self, net, stepper, verbose, named_data_iters):
        assert self.layer_name in net.layers.keys(), \
            "{} >> No layer named {} present in network. Available layers " \
            "are {}.".format(self.__name__, self.layer_name, net.layers.keys())

    def __call__(self, epoch_nr, update_nr, net, stepper, logs):
        log = OrderedDict()
        input_log = log['inputs'] = OrderedDict()
        for key, v in net.buffer[self.layer_name].inputs.items():
            v = net.handler.get_numpy_copy(v)
            key_log = input_log[key] = OrderedDict()
            key_log['min'] = v.min()
            key_log['avg'] = v.mean()
            key_log['max'] = v.max()

        output_log = log['outputs'] = OrderedDict()
        for key, v in net.buffer[self.layer_name].outputs.items():
            key_log = output_log[key] = OrderedDict()
            v = net.handler.get_numpy_copy(v)
            key_log['min'] = v.min()
            key_log['avg'] = v.mean()
            key_log['max'] = v.max()

        return log


class StopAfterEpoch(Hook):
    def __init__(self, max_epochs, timescale='epoch', interval=1, name=None,
                 verbose=None):
        super(StopAfterEpoch, self).__init__(name, timescale,
                                             interval, verbose)
        self.max_epochs = max_epochs

    def __call__(self, epoch_nr, update_nr, net, stepper, logs):
        if epoch_nr >= self.max_epochs:
            self.message("Stopping because the maximum number of epochs ({}) "
                         "was reached.".format(self.max_epochs))
            raise StopIteration()


class EarlyStopper(Hook):
    __default_values__ = {'patience': 1}

    def __init__(self, log_name, patience=1, name=None):
        super(EarlyStopper, self).__init__(name, 'epoch', 1)
        self.log_name = log_name
        self.patience = patience

    def __call__(self, epoch_nr, update_nr, net, stepper, logs):
        e = get_by_path(logs, self.log_name)
        best_error_idx = np.argmin(e)
        if len(e) > best_error_idx + self.patience:
            self.message("Stopping because {} did not decrease for {} epochs.".
                         format(self.log_name, self.patience))
            raise StopIteration()


class StopOnNan(Hook):
    """ Stop the training if infinite or NaN values are found in parameters.

    Can also check logs for invalid values.
    """
    def __init__(self, logs_to_check=(), check_parameters=True,
                 check_training_loss=True, name=None, timescale='epoch',
                 interval=1):
        super(StopOnNan, self).__init__(name, timescale, interval)
        self.logs_to_check = ([logs_to_check] if isinstance(logs_to_check,
                                                            string_types)
                              else logs_to_check)
        self.check_parameters = check_parameters
        self.check_training_loss = check_training_loss

    def __call__(self, epoch_nr, update_nr, net, stepper, logs):
        for log_name in self.logs_to_check:
            log = get_by_path(logs, log_name)
            if not np.all(np.isfinite(log)):
                self.message("NaN or inf detected in {}!".format(log_name))
                raise StopIteration()
        if self.check_parameters:
            params = net.handler.get_numpy_copy(net.buffer.parameters)
            if not np.all(np.isfinite(params)):
                self.message("NaN or inf detected in parameters!")
                raise StopIteration()

        if self.check_training_loss and logs['training_loss']:
            if not np.all(np.isfinite(logs['training_loss'][1:])):
                self.message("NaN or inf detected in training_loss!")
                raise StopIteration()


class InfoUpdater(Hook):
    """ Save the information from logs to the Sacred custom info dict"""
    def __init__(self, run, name=None):
        super(InfoUpdater, self).__init__(name, 'epoch', 1)
        self.run = run

    def __call__(self, epoch_nr, update_nr, net, stepper, logs):
        info = self.run.info
        info['epoch'] = epoch_nr
        info['monitor'] = logs
        if 'nr_parameters' not in info:
            info['nr_parameters'] = net.buffer.parameters.size


class MonitorLoss(Hook):
    def __init__(self, iter_name, timescale='epoch', interval=1, name=None,
                 verbose=None):
        super(MonitorLoss, self).__init__(name, timescale, interval, verbose)
        self.iter_name = iter_name
        self.iter = None

    def start(self, net, stepper, verbose, named_data_iters):
        super(MonitorLoss, self).start(net, stepper, verbose, named_data_iters)
        assert self.iter_name in named_data_iters
        self.iter = named_data_iters[self.iter_name]

    def __call__(self, epoch_nr, update_nr, net, stepper, logs):
        return evaluate(net, self.iter, scorers=[], verbose=self.verbose)


class MonitorScores(Hook):
    """
    Monitor the losses and optionally several scores using a given data
    iterator.

    Args:
        iter_name (str):
            name of the data iterator to use (as specified in the train() call)
        scorers (List[brainstorm.scorers.Scorer]):
            List of Scorers to evaluate.
        timescale (Optional[str]):
            Specifies whether the Monitor should be called after each epoch or
            after each update. Default is 'epoch'
        interval (Optional[int]):
            This monitor should be called every ``interval`` epochs/updates.
            Default is 1
        name (Optional[str]):
            Name of this monitor. This name is used as a key in the trainer
            logs. Default is 'MonitorScores'
        verbose: bool, optional
            Specifies whether the logs of this monitor should be printed, and
            acts as a fallback verbosity for the used data iterator.
            If not set it defaults to the verbosity setting of the trainer.

    See Also:
        MonitorLoss: monitor the overall loss of the network.

    """
    def __init__(self, iter_name, scorers, timescale='epoch', interval=1,
                 name=None, verbose=None):

<<<<<<< HEAD
        super(MonitorScores, self).__init__(name, timescale, interval,
                                            verbose)
=======
        super(MonitorAccuracy, self).__init__(name, timescale, interval,
                                              verbose)
        self.iter_name = iter_name
        self.out_layer, _, self.out_name = output.partition('.')
        self.out_name = self.out_name or 'default'
        self.targets_name = targets_name
        self.mask_name = mask_name
        self.iter = None
        self.masked = False

    def start(self, net, stepper, verbose, monitor_kwargs):
        super(MonitorAccuracy, self).start(net, stepper, verbose,
                                           monitor_kwargs)
        assert self.iter_name in monitor_kwargs, \
            "{} >> {} is not present in monitor_kwargs. Remember to pass it " \
            "as kwarg to Trainer.train().".format(self.__name__,
                                                  self.iter_name)
        assert self.out_layer in net.layers.keys(), \
            "{} >> No layer named {} present in network. Available layers " \
            "are {}.".format(self.__name__, self.out_layer, net.layers.keys())
        self.iter = monitor_kwargs[self.iter_name]
        self.masked = self.mask_name in self.iter.data.keys()

    def __call__(self, epoch_nr, update_nr, net, stepper, logs):
        iterator = self.iter(verbose=self.run_verbosity, handler=net.handler)
        _h = net.handler
        errors = 0
        totals = 0
        loss = []
        log = OrderedDict()
        for _ in run_network(net, iterator):
            net.forward_pass()
            loss.append(net.get_loss_value())
            out = _h.get_numpy_copy(net.buffer[self.out_layer]
                                    .outputs[self.out_name])
            target = _h.get_numpy_copy(net.buffer.Input
                                       .outputs[self.targets_name])

            out = out.reshape(out.shape[0], out.shape[1], -1)
            target = target.reshape(target.shape[0], target.shape[1], -1)

            out_class = np.argmax(out, axis=2)
            if target.shape[2] > 1:
                target_class = np.argmax(target, axis=2)
            else:
                target_class = target[:, :, 0]

            assert out_class.shape == target_class.shape

            if self.masked:
                mask = _h.get_numpy_copy(net.buffer.Input
                                         .outputs[self.mask_name])[:, :, 0]
                errors += np.sum((out_class != target_class) * mask)
                totals += np.sum(mask)
            else:
                errors += np.sum(out_class != target_class)
                totals += np.prod(target_class.shape)

        log['accuracy'] = 1.0 - errors / totals
        log['loss'] = np.mean(loss)
        return log


class MonitorHammingScore(Hook):
    r"""
    Monitor the Hamming score of a given layer wrt. to given targets
    using a given data iterator.

    Hamming loss is defined as the fraction of the correct labels to the
    total number of labels.


    Parameters
    ----------
    iter_name : str
        name of the data iterator to use (as specified in the train() call)
    output : str
        name of the output to use formatted like this:
        LAYER_NAME[.OUTPUT_NAME]
        Where OUTPUT_NAME defaults to 'default'
    targets_name : str, optional
        name of the targets (as specified in the Input)
        defaults to 'targets'


    Other Parameters
    ----------------
    timescale : {'epoch', 'update'}, optional
        Specifies whether the Monitor should be called after each epoch or
        after each update. Default is 'epoch'
    interval : int, optional
        This monitor should be called every ``interval`` epochs/updates.
        Default is 1
    name: str, optional
        Name of this monitor. This name is used as a key in the trainer logs.
        Default is 'MonitorAccuracy'
    verbose: bool, optional
        Specifies whether the logs of this monitor should be printed and
        acts as a fallback verbosity for the used data iterator.
        If not set it defaults to the verbosity setting of the trainer.

    See Also
    --------
    MonitorLoss : monitor the overall loss of the network.
    MonitorAccuracy : monitor the classification accuracy
    """
    def __init__(self, iter_name, output, targets_name, timescale='epoch',
                 interval=1, name=None, verbose=None):
        super(MonitorHammingScore, self).__init__(name, timescale, interval,
                                                  verbose)
>>>>>>> 6d099e5a
        self.iter_name = iter_name
        self.iter = None
        self.scorers = scorers

<<<<<<< HEAD
    def start(self, net, stepper, verbose, named_data_iters):
        super(MonitorScores, self).start(net, stepper, verbose,
                                         named_data_iters)
        if self.iter_name not in named_data_iters:
            raise KeyError("{} >> {} is not present in named_data_iters. "
                           "Remember to pass it  as a kwarg to Trainer.train()"
                           .format(self.__name__, self.iter_name))
        self.iter = named_data_iters[self.iter_name]
=======
    def start(self, net, stepper, verbose, monitor_kwargs):
        super(MonitorHammingScore, self).start(net, stepper, verbose,
                                               monitor_kwargs)
        assert self.iter_name in monitor_kwargs, \
            "{} >> {} is not present in monitor_kwargs. Remember to pass it " \
            "as kwarg to Trainer.train().".format(self.__name__,
                                                  self.iter_name)
        assert self.out_layer in net.layers.keys(), \
            "{} >> No layer named {} present in network. Available layers " \
            "are {}.".format(self.__name__, self.out_layer, net.layers.keys())
        self.iter = monitor_kwargs[self.iter_name]
>>>>>>> 6d099e5a

    def __call__(self, epoch_nr, update_nr, net, stepper, logs):
        return evaluate(net, self.iter, self.scorers, verbose=self.verbose)


class ModifyStepperAttribute(Hook):
    """ Save the information from logs to the Sacred custom info dict"""
    def __init__(self, schedule, attr_name='learning_rate',
                 timescale='epoch', interval=1, name=None, verbose=None):
        super(ModifyStepperAttribute, self).__init__(name, timescale,
                                                     interval, verbose)
        self.schedule = schedule
        self.attr_name = attr_name

    def start(self, net, stepper, verbose, monitor_kwargs):
        super(ModifyStepperAttribute, self).start(net, stepper, verbose,
                                                  monitor_kwargs)
        assert isinstance(stepper, TrainingStep)
        assert hasattr(stepper, self.attr_name), \
            "The stepper {} does not have the attribute {}".format(
                stepper.__class__.__name__, self.attr_name)

    def __call__(self, epoch_nr, update_nr, net, stepper, logs):
        setattr(stepper, self.attr_name,
                self.schedule(epoch_nr, update_nr, self.timescale,
                              self.interval, net, stepper, logs))


class VisualiseAccuracy(Hook):
    """
    Visualises the accuracy using the bokeh.plotting library.

    By default the output saved as a .html file, however a display can be enabled

    Parameters
    ----------
    log_names : list, array, or dict
        Contains the name of the accuracies recorded by the accuracy monitors.
        Input should be of the form <monitorname>.accuracy
    filename : str
        The location to which the .html file containing the accuracy plot should be saved
    """
    def __init__(self, log_names, filename, timescale='epoch', interval=1, name=None, verbose=None):
        super(VisualiseAccuracy, self).__init__(name, timescale, interval, verbose)

        self.log_names = log_names
        self.filename = filename

        try:
            import bokeh.plotting as bk

            self.bk = bk
            self.TOOLS = "resize,crosshair,pan,wheel_zoom,box_zoom,reset"
            self.colors = ['blue', 'green', 'red', 'olive', 'cyan', 'aqua', 'gray']

            self.bk.output_server("Accuracy Monitor")
            self.fig = self.bk.figure(title="Accuracy Monitor", x_axis_label=self.timescale, y_axis_label='accuracy',
                            tools=self.TOOLS, x_range=(0, 10), y_range=(0, 1))

        except ImportError:
            print("bokeh is required for drawing networks but was not found.")

    def start(self, net, stepper, verbose, named_data_iters):
        count = 0

        # create empty line objects
        for log_name in self.log_names:
            self.fig.line([], [], legend=log_name, line_width=2, color=self.colors[count], name=log_name)
            count += 1

        self.bk.show(self.fig)
        self.bk.output_file(self.filename + ".html", title="Accuracy Monitor", mode="cdn")

    def __call__(self, epoch_nr, update_nr, net, stepper, logs):
        count = 0
        for log_name in self.log_names:
            renderer = self.fig.select(dict(name=log_name))

            datasource = renderer[0].data_source
            datasource.data["y"] = get_by_path(logs, log_name)

            if self.timescale == 'epoch':
                datasource.data["x"] = range(epoch_nr)
            elif self.timescale == 'update':
                datasource.data["x"] = range(update_nr)

            self.bk.cursession().store_objects(datasource)
            count += 1

        self.bk.save(self.fig, filename=self.filename + ".html")<|MERGE_RESOLUTION|>--- conflicted
+++ resolved
@@ -373,50 +373,24 @@
     def __init__(self, iter_name, scorers, timescale='epoch', interval=1,
                  name=None, verbose=None):
 
-<<<<<<< HEAD
         super(MonitorScores, self).__init__(name, timescale, interval,
                                             verbose)
-=======
-        super(MonitorAccuracy, self).__init__(name, timescale, interval,
-                                              verbose)
         self.iter_name = iter_name
-        self.out_layer, _, self.out_name = output.partition('.')
-        self.out_name = self.out_name or 'default'
-        self.targets_name = targets_name
-        self.mask_name = mask_name
         self.iter = None
-        self.masked = False
-
-    def start(self, net, stepper, verbose, monitor_kwargs):
-        super(MonitorAccuracy, self).start(net, stepper, verbose,
-                                           monitor_kwargs)
-        assert self.iter_name in monitor_kwargs, \
-            "{} >> {} is not present in monitor_kwargs. Remember to pass it " \
-            "as kwarg to Trainer.train().".format(self.__name__,
-                                                  self.iter_name)
-        assert self.out_layer in net.layers.keys(), \
-            "{} >> No layer named {} present in network. Available layers " \
-            "are {}.".format(self.__name__, self.out_layer, net.layers.keys())
-        self.iter = monitor_kwargs[self.iter_name]
-        self.masked = self.mask_name in self.iter.data.keys()
-
-    def __call__(self, epoch_nr, update_nr, net, stepper, logs):
-        iterator = self.iter(verbose=self.run_verbosity, handler=net.handler)
-        _h = net.handler
-        errors = 0
-        totals = 0
-        loss = []
-        log = OrderedDict()
-        for _ in run_network(net, iterator):
-            net.forward_pass()
-            loss.append(net.get_loss_value())
-            out = _h.get_numpy_copy(net.buffer[self.out_layer]
-                                    .outputs[self.out_name])
-            target = _h.get_numpy_copy(net.buffer.Input
-                                       .outputs[self.targets_name])
-
-            out = out.reshape(out.shape[0], out.shape[1], -1)
-            target = target.reshape(target.shape[0], target.shape[1], -1)
+        self.scorers = scorers
+
+    def start(self, net, stepper, verbose, named_data_iters):
+        super(MonitorScores, self).start(net, stepper, verbose,
+                                         named_data_iters)
+        if self.iter_name not in named_data_iters:
+            raise KeyError("{} >> {} is not present in named_data_iters. "
+                           "Remember to pass it  as a kwarg to Trainer.train()"
+                           .format(self.__name__, self.iter_name))
+        self.iter = named_data_iters[self.iter_name]
+
+    def __call__(self, epoch_nr, update_nr, net, stepper, logs):
+        return evaluate(net, self.iter, self.scorers, verbose=self.verbose)
+
 
             out_class = np.argmax(out, axis=2)
             if target.shape[2] > 1:
@@ -487,59 +461,38 @@
                  interval=1, name=None, verbose=None):
         super(MonitorHammingScore, self).__init__(name, timescale, interval,
                                                   verbose)
->>>>>>> 6d099e5a
         self.iter_name = iter_name
+        self.out_layer, _, self.out_name = output.partition('.')
+        self.out_name = self.out_name or 'default'
+        self.targets_name = targets_name
         self.iter = None
-        self.scorers = scorers
-
-<<<<<<< HEAD
-    def start(self, net, stepper, verbose, named_data_iters):
-        super(MonitorScores, self).start(net, stepper, verbose,
-                                         named_data_iters)
-        if self.iter_name not in named_data_iters:
-            raise KeyError("{} >> {} is not present in named_data_iters. "
-                           "Remember to pass it  as a kwarg to Trainer.train()"
-                           .format(self.__name__, self.iter_name))
-        self.iter = named_data_iters[self.iter_name]
-=======
+
     def start(self, net, stepper, verbose, monitor_kwargs):
         super(MonitorHammingScore, self).start(net, stepper, verbose,
                                                monitor_kwargs)
-        assert self.iter_name in monitor_kwargs, \
-            "{} >> {} is not present in monitor_kwargs. Remember to pass it " \
-            "as kwarg to Trainer.train().".format(self.__name__,
-                                                  self.iter_name)
-        assert self.out_layer in net.layers.keys(), \
-            "{} >> No layer named {} present in network. Available layers " \
-            "are {}.".format(self.__name__, self.out_layer, net.layers.keys())
+        assert self.iter_name in monitor_kwargs
+        assert self.out_layer in net.layers
         self.iter = monitor_kwargs[self.iter_name]
->>>>>>> 6d099e5a
-
-    def __call__(self, epoch_nr, update_nr, net, stepper, logs):
-        return evaluate(net, self.iter, self.scorers, verbose=self.verbose)
-
-
-class ModifyStepperAttribute(Hook):
-    """ Save the information from logs to the Sacred custom info dict"""
-    def __init__(self, schedule, attr_name='learning_rate',
-                 timescale='epoch', interval=1, name=None, verbose=None):
-        super(ModifyStepperAttribute, self).__init__(name, timescale,
-                                                     interval, verbose)
-        self.schedule = schedule
-        self.attr_name = attr_name
-
-    def start(self, net, stepper, verbose, monitor_kwargs):
-        super(ModifyStepperAttribute, self).start(net, stepper, verbose,
-                                                  monitor_kwargs)
-        assert isinstance(stepper, TrainingStep)
-        assert hasattr(stepper, self.attr_name), \
-            "The stepper {} does not have the attribute {}".format(
-                stepper.__class__.__name__, self.attr_name)
-
-    def __call__(self, epoch_nr, update_nr, net, stepper, logs):
-        setattr(stepper, self.attr_name,
-                self.schedule(epoch_nr, update_nr, self.timescale,
-                              self.interval, net, stepper, logs))
+
+    def __call__(self, epoch_nr, update_nr, net, stepper, logs):
+        iterator = self.iter(verbose=self.verbose, handler=net.handler)
+        _h = net.handler
+        errors = 0
+        totals = 0
+        for _ in run_network(net, iterator):
+            net.forward_pass()
+            out = _h.get_numpy_copy(net.buffer[self.out_layer]
+                                    .outputs[self.out_name])
+            target = _h.get_numpy_copy(net.buffer.Input
+                                       .outputs[self.targets_name])
+
+            out = out.reshape(out.shape[0], out.shape[1], -1)
+            target = target.reshape(target.shape[0], target.shape[1], -1)
+
+            errors += np.sum(np.logical_xor(out >= 0.5, target))
+            totals += np.prod(target.shape)
+
+        return 1.0 - errors / totals
 
 
 class VisualiseAccuracy(Hook):
