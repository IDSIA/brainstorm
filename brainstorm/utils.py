--- conflicted
+++ resolved
@@ -162,11 +162,7 @@
 
 
 def flatten_all_but_last(array):
-<<<<<<< HEAD
-    return array.reshape((array.size // array.shape[-1], array.shape[-1]))
-=======
     return array.reshape((int(np.product(array.shape[:-1])), array.shape[-1]))
->>>>>>> 276856c4
 
 
 def flatten_keys(dictionary):
