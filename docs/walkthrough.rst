###########
Walkthrough
###########
In this walkthrough we go over the ``cifar10_cnn.py`` example in the ``examples``
directory. This example explains the basics of using brainstorm and helps you get started
with your own project.

Prior to running this example, you will need to prepare the CIFAR-10 dataset
for brainstorm. This can be done by running the ``create_cifar10.py`` script in the
``data`` directory. A detailed description of how to prepare your data for brainstorm can be found in
:ref:`data_format`.

We start the ``cifar10_cnn.py`` example by importing the essential features we will need later:

.. code-block:: python

    from __future__ import division, print_function, unicode_literals

    import os

    import h5py

    import brainstorm as bs
    from brainstorm.data_iterators import Minibatches
    from brainstorm.handlers import PyCudaHandler
    from brainstorm.initializers import Gaussian

Next we set the seed for the global random number generator in Brainstorm. By doing so we are
sure that our experiment is reproducible.

.. code-block:: python

    bs.global_rnd.set_seed(42)

Let's now load the CIFAR-10 dataset from the HDF5 file, which we prepared earlier. Next we create a
Minibatches iterator for the training set and validation set. Here we specify
that we want to use a batch size of 100, and that the image data and targets
should be named 'default' and 'targets' respectively.

.. code-block:: python

    data_dir = os.environ.get('BRAINSTORM_DATA_DIR', '../data')
    data_file = os.path.join(data_dir, 'CIFAR-10.hdf5')
    ds = h5py.File(data_file, 'r')['normalized_split']

    getter_tr = Minibatches(100, default=ds['training']['default'][:], targets=ds['training']['targets'][:])
    getter_va = Minibatches(100, default=ds['validation']['default'][:], targets=ds['validation']['targets'][:])

In the next step we use a simple helper tool to create two important layers. The first layer
is an ``Input`` layer which takes external inputs named 'default' and 'targets'
(these names are the default names used by this tool and can be altered by specifying
different names). Every layer in brainstorm has a name, and by default this layer will simply be
named 'Input'.

The second layer is a fully-connected layer which produces 10 outputs, and is
assigned the name 'Output_projection' by default. In the background, a ``SoftmaxCE`` layer
(named 'Output' by default) is added, which will apply the softmax function and compute the appropriate
cross-entropy loss using the targets. At the same time this loss is wired to a ``Loss``
layer, which marks that this is a value to be minimized.

.. code-block:: python

    inp, fc = bs.tools.get_in_out_layers('classification', (32, 32, 3), 10)

In brainstorm we can wire up our network by using the ``>>`` operator. The layer syntaxes below
should be self-explanatory. Any layer connected to other layers can now be
passed to ``from_layer`` to create a new network. Note that each
layer is assigned a name, which will be used later.

.. code-block:: python

    (inp >>
        bs.layers.Convolution2D(32, kernel_size=(5, 5), padding=2, name='Conv1') >>
        bs.layers.Pooling2D(type="max", kernel_size=(3, 3), stride=(2, 2)) >>
        bs.layers.Convolution2D(32, kernel_size=(5, 5), padding=2, name='Conv2') >>
        bs.layers.Pooling2D(type="max", kernel_size=(3, 3), stride=(2, 2)) >>
        bs.layers.Convolution2D(64, kernel_size=(5, 5), padding=2, name='Conv3') >>
        bs.layers.Pooling2D(type="max", kernel_size=(3, 3), stride=(2, 2)) >>
        bs.layers.FullyConnected(64, name='FC') >>
        fc)

    network = bs.Network.from_layer(fc)

<<<<<<< HEAD
We would like to use CUDA to speed up our network training, so we simply change
set the network's handler to be a ``PyCudaHandler``. This is not needed if we
do not have, or want to use the GPU -- the default handler is ``NumpyHandler``.
=======
We would like to use CUDA to speed up our network training, so we simply
set the network's handler to be the ``PyCudaHandler``. This line is not needed if we
do not have, or do not want to use the GPU -- the default handler is the ``NumpyHandler``.
>>>>>>> 424a767d

.. code-block:: python

    network.set_handler(PyCudaHandler())

In the next line we initialize the weights of our network with a simple dictionary, using
the names that were assigned to the layers before. Note that we can use wildcards
here!

We specify that:
- For each layer name beginning with 'Conv', the 'W' parameter should be
initialized using a Gaussian distribution with std. dev. 0.01, and the 'bias'
parameter should be set to zero.
- The parameter 'W' of the layers named 'FC' and 'Output_projection' should be
initialized using a Gaussian distribution with std. dev. 0.1. The 'bias' parameter
of these layers should be set to zero.

Note that 'Output_projection' is the default name of the final layer created by
the helper over which the softmax is computed.

.. code-block:: python

    network.initialize({'Conv*': {'W': Gaussian(0.01), 'bias': 0},
                        'FC': {'W': Gaussian(0.1), 'bias': 0},
                        'Output_projection': {'W': Gaussian(0.1), 'bias': 0}})

Next we create the trainer for which we specify that we would like to use
stochastic gradient descent (SGD) with momentum.

Additionally we add a **hook** to the trainer, which will produce a progress bar during each
epoch, to keep track of training.

.. code-block:: python

    trainer = bs.Trainer(bs.training.MomentumStepper(learning_rate=0.01, momentum=0.9))
    trainer.add_hook(bs.hooks.ProgressBar())

We would like to check the accuracy of the network on our validation set after each
epoch. In order to do so we will make use of a hook.

The ``SoftmaxCE`` layer named 'Output' produces an output named 'probabilities' (the other
output it produces is named 'loss'). We tell the ``Accuracy`` scorer that
this output should be used for computing the accuracy using the dotted
notation ``<layer_name>.<view_type>.<view_name>``.

Next we set the scorers in the trainer and create a ``MonitorScores`` hook. Here we specify
that the trainer will provide access to a data iterator named 'valid_getter', as well as the
scorers which will make use of this data.

.. code-block:: python

    scorers = [bs.scorers.Accuracy(out_name='Output.outputs.probabilities')]
    trainer.train_scorers = scorers
    trainer.add_hook(bs.hooks.MonitorScores('valid_getter', scorers, name='validation'))

Additionally we would like to save the network every time the validation accuracy improves, so
we add a hook for this too. We tell the hook that another hook named 'validation'
is logging something called 'Accuracy' and that the network should be
saved at any time that its value is at its maximum.

.. code-block:: python

    trainer.add_hook(bs.hooks.SaveBestNetwork('validation.Accuracy',
                                              filename='cifar10_cnn_best.hdf5',
                                              name='best weights',
                                              criterion='max'))

Finally, we add a hook to stop training after 20 epochs.

.. code-block:: python

    trainer.add_hook(bs.hooks.StopAfterEpoch(20))

Now we're ready to train! We provide the trainer with the network to train,
the training data iterator, and the validation data iterator (to be used by the
hook for monitoring the validation accuracy).

.. code-block:: python

    trainer.train(network, getter_tr, valid_getter=getter_va)

All quantities logged by the hooks are collected by the trainer, so
post-training we may examine them.

.. code-block:: python

    print("Best validation accuracy:", max(trainer.logs["validation"]["Accuracy"]))<|MERGE_RESOLUTION|>--- conflicted
+++ resolved
@@ -81,15 +81,9 @@
 
     network = bs.Network.from_layer(fc)
 
-<<<<<<< HEAD
-We would like to use CUDA to speed up our network training, so we simply change
-set the network's handler to be a ``PyCudaHandler``. This is not needed if we
-do not have, or want to use the GPU -- the default handler is ``NumpyHandler``.
-=======
 We would like to use CUDA to speed up our network training, so we simply
 set the network's handler to be the ``PyCudaHandler``. This line is not needed if we
 do not have, or do not want to use the GPU -- the default handler is the ``NumpyHandler``.
->>>>>>> 424a767d
 
 .. code-block:: python
 
